--- conflicted
+++ resolved
@@ -3,14 +3,10 @@
 import { useState, useMemo, useEffect } from "react";
 import { motion, AnimatePresence } from "framer-motion";
 import { EditorProvider } from "@/lib";
-import { SimpleEditor } from "@/components/SimpleEditor";
 import { createDemoContent } from "@/lib/demo-content";
 import { ContainerNode } from "@/lib/types";
-<<<<<<< HEAD
+import HeroSection from "@/components/landing";
 import { Editor } from "@/components/Editor";
-=======
-import HeroSection from "@/components/landing";
->>>>>>> 2257fc84
 
 export default function Home() {
   const [readOnly, setReadOnly] = useState(false);
@@ -19,18 +15,21 @@
   // Scroll to top when editor is shown
   useEffect(() => {
     if (!showHero) {
-      window.scrollTo({ top: 0, behavior: 'smooth' });
+      window.scrollTo({ top: 0, behavior: "smooth" });
     }
   }, [showHero]);
 
   // Create initial demo content - memoized to ensure stable IDs
   // The empty dependency array ensures this is only created once per component mount
-  const initialContainer = useMemo<ContainerNode>(() => ({
-    id: 'root',
-    type: 'container',
-    children: createDemoContent(), // Uses default stable timestamp
-    attributes: {}
-  }), []);
+  const initialContainer = useMemo<ContainerNode>(
+    () => ({
+      id: "root",
+      type: "container",
+      children: createDemoContent(), // Uses default stable timestamp
+      attributes: {},
+    }),
+    []
+  );
 
   // Example custom upload handler
   // In a real app, this would upload to your backend/cloud storage
@@ -67,28 +66,19 @@
   };
 
   return (
-<<<<<<< HEAD
-    <div className="flex flex-col flex-1">
-      <EditorProvider initialContainer={initialContainer} debug={true}>
-        <Editor
-          readOnly={readOnly} 
-          onUploadImage={handleImageUpload}
-        />
-      </EditorProvider>
-=======
     <div className="flex flex-col flex-1 w-full relative min-h-screen">
       <AnimatePresence mode="wait">
         {showHero ? (
           <motion.div
             key="hero"
             initial={{ opacity: 1, y: 0 }}
-            exit={{ 
+            exit={{
               opacity: 0,
               y: -50,
-              transition: { 
-                duration: 0.6, 
-                ease: [0.76, 0, 0.24, 1]
-              } 
+              transition: {
+                duration: 0.6,
+                ease: [0.76, 0, 0.24, 1],
+              },
             }}
             className="fixed inset-0 z-50 overflow-hidden"
           >
@@ -98,27 +88,26 @@
           <motion.div
             key="editor"
             initial={{ opacity: 0, y: 50 }}
-            animate={{ 
+            animate={{
               opacity: 1,
               y: 0,
-              transition: { 
-                duration: 0.6, 
+              transition: {
+                duration: 0.6,
                 ease: [0.76, 0, 0.24, 1],
-                delay: 0.2
-              } 
+                delay: 0.2,
+              },
             }}
             className="w-full min-h-screen flex flex-col"
           >
-            <EditorProvider initialContainer={initialContainer} debug={true}>
-              <SimpleEditor 
-                readOnly={readOnly} 
-                onUploadImage={handleImageUpload}
-              />
+            <EditorProvider
+              // initialContainer={initialContainer}
+              debug={true}
+            >
+              <Editor readOnly={readOnly} onUploadImage={handleImageUpload} />
             </EditorProvider>
           </motion.div>
         )}
       </AnimatePresence>
->>>>>>> 2257fc84
     </div>
   );
 }